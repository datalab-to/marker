[tool.poetry]
name = "marker-pdf"
version = "1.5.5"
description = "Convert PDF to markdown with high speed and accuracy."
authors = ["Vik Paruchuri <github@vikas.sh>"]
readme = "README.md"
license = "GPL-3.0-or-later"
repository = "https://github.com/VikParuchuri/marker"
keywords = ["pdf", "markdown", "ocr", "nlp"]
packages = [
    {include = "marker"}
]
include = [
    "marker/scripts/*.sh",
    "marker/scripts/*.html",
]

[tool.poetry.dependencies]
python = "^3.10"
Pillow = "^10.1.0"
pydantic = "^2.4.2"
pydantic-settings = "^2.0.3"
transformers = "^4.45.2"
python-dotenv = "^1.0.0"
torch = "^2.5.1"
tqdm = "^4.66.1"
ftfy = "^6.1.1"
rapidfuzz = "^3.8.1"
surya-ocr = "~0.12.0"
regex = "^2024.4.28"
pdftext = "~0.6.0"
markdownify = "^0.13.1"
click = "^8.1.7"
markdown2 = "^2.5.2"
filetype = "^1.2.0"
scikit-learn = "^1.6.1"
<<<<<<< HEAD
mammoth = "^1.9.0"
weasyprint = "^63.1"
openpyxl = "^3.1.5"
python-pptx = "^1.0.2"
ebooklib = "^0.18"
=======
google-genai = "^1.0.0"
>>>>>>> f0c9f22e

[tool.poetry.group.dev.dependencies]
jupyter = "^1.0.0"
datasets = "^2.21.0"
streamlit = "^1.37.1"
fastapi = "^0.115.4"
uvicorn = "^0.32.0"
python-multipart = "^0.0.16"
pytest = "^8.3.3"
pytest-mock = "^3.14.0"
apted = "1.0.3"
distance = "0.1.3"
lxml = "5.3.0"
tabulate = "^0.9.0"
latex2mathml = "^3.77.0"
playwright = "^1.49.1"

[tool.poetry.scripts]
marker = "marker.scripts.convert:convert_cli"
marker_single = "marker.scripts.convert_single:convert_single_cli"
marker_chunk_convert = "marker.scripts.chunk_convert:chunk_convert_cli"
marker_gui = "marker.scripts.run_streamlit_app:streamlit_app_cli"
marker_server = "marker.scripts.server:server_cli"

[build-system]
requires = ["poetry-core"]
build-backend = "poetry.core.masonry.api"<|MERGE_RESOLUTION|>--- conflicted
+++ resolved
@@ -34,15 +34,12 @@
 markdown2 = "^2.5.2"
 filetype = "^1.2.0"
 scikit-learn = "^1.6.1"
-<<<<<<< HEAD
+google-genai = "^1.0.0"
 mammoth = "^1.9.0"
 weasyprint = "^63.1"
 openpyxl = "^3.1.5"
 python-pptx = "^1.0.2"
 ebooklib = "^0.18"
-=======
-google-genai = "^1.0.0"
->>>>>>> f0c9f22e
 
 [tool.poetry.group.dev.dependencies]
 jupyter = "^1.0.0"
