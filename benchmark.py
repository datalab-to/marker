--- conflicted
+++ resolved
@@ -22,9 +22,7 @@
 
 
 def start_memory_profiling():
-    torch.cuda.memory._record_memory_history(
-        max_entries=100000
-    )
+    torch.cuda.memory._record_memory_history(max_entries=100000)
 
 
 def stop_memory_profiling(memory_file):
@@ -72,13 +70,12 @@
         "--nougat", action="store_true", help="Run nougat and compare", default=False
     )
     # Nougat batch size 1 uses about as much VRAM as default marker settings
-<<<<<<< HEAD
-    parser.add_argument("--marker_batch_multiplier", type=int, default=1, help="Batch size multiplier to use for marker when making predictions.")
-    parser.add_argument("--nougat_batch_size", type=int, default=1, help="Batch size to use for nougat when making predictions.")
-    parser.add_argument("--md_out_path", type=str, default=None, help="Output path for generated markdown files")
-    parser.add_argument("--profile_memory", action="store_true", help="Profile memory usage", default=False)
-
-=======
+    parser.add_argument(
+        "--marker_batch_multiplier",
+        type=int,
+        default=1,
+        help="Batch size multiplier to use for marker when making predictions.",
+    )
     parser.add_argument(
         "--nougat_batch_size",
         type=int,
@@ -86,18 +83,18 @@
         help="Batch size to use for nougat when making predictions.",
     )
     parser.add_argument(
-        "--marker_parallel_factor",
-        type=int,
-        default=1,
-        help="How much to multiply default parallel OCR workers and model batch sizes by.",
-    )
-    parser.add_argument(
         "--md_out_path",
         type=str,
         default=None,
         help="Output path for generated markdown files",
     )
->>>>>>> 3b8d80d0
+    parser.add_argument(
+        "--profile_memory",
+        action="store_true",
+        help="Profile memory usage",
+        default=False,
+    )
+
     args = parser.parse_args()
 
     methods = ["marker"]
@@ -132,17 +129,15 @@
         for method in methods:
             start = time.time()
             if method == "marker":
-<<<<<<< HEAD
                 if args.profile_memory:
                     start_memory_profiling()
-                full_text, _, out_meta = convert_single_pdf(pdf_filename, model_lst, batch_multiplier=args.marker_batch_multiplier)
+                full_text, _, out_meta = convert_single_pdf(
+                    pdf_filename,
+                    model_lst,
+                    batch_multiplier=args.marker_batch_multiplier,
+                )
                 if args.profile_memory:
                     stop_memory_profiling(f"marker_memory_{idx}.pickle")
-=======
-                full_text, out_meta = convert_single_pdf(
-                    pdf_filename, model_lst, parallel_factor=args.marker_parallel_factor
-                )
->>>>>>> 3b8d80d0
             elif method == "nougat":
                 full_text = nougat_prediction(
                     pdf_filename, batch_size=args.nougat_batch_size
