<<<<<<< HEAD
from typing import Optional, List, Dict, Literal
=======
from typing import Optional, List, Dict
>>>>>>> 3b8d80d0

from dotenv import find_dotenv
from pydantic import computed_field
from pydantic_settings import BaseSettings
import torch


class Settings(BaseSettings):
    # General
    TORCH_DEVICE: Optional[str] = None # Note: MPS device does not work for text detection, and will default to CPU
    IMAGE_DPI: int = 96 # DPI to render images pulled from pdf at
    EXTRACT_IMAGES: bool = True # Extract images from pdfs and save them
    PAGINATE_OUTPUT: bool = False # Paginate output markdown

    @computed_field
    @property
    def TORCH_DEVICE_MODEL(self) -> str:
        if self.TORCH_DEVICE is not None:
            return self.TORCH_DEVICE

        if torch.cuda.is_available():
            return "cuda"

        if torch.backends.mps.is_available():
            return "mps"

        return "cpu"

<<<<<<< HEAD
    INFERENCE_RAM: int = 40 # How much VRAM each GPU has (in GB).
    VRAM_PER_TASK: float = 4.5 # How much VRAM to allocate per task (in GB).  Peak marker VRAM usage is around 5GB, but avg across workers is lower.
    DEFAULT_LANG: str = "English" # Default language we assume files to be in, should be one of the keys in TESSERACT_LANGUAGES

    SUPPORTED_FILETYPES: Dict = {
        "application/pdf": "pdf",
    }

    # Text extraction
    PDFTEXT_CPU_WORKERS: int = 4 # How many CPU workers to use for pdf text extraction

    # Text line Detection
    DETECTOR_BATCH_SIZE: Optional[int] = None # Defaults to 6 for CPU, 12 otherwise
    SURYA_DETECTOR_DPI: int = 96
    DETECTOR_POSTPROCESSING_CPU_WORKERS: int = 4

    # OCR
    INVALID_CHARS: List[str] = [chr(0xfffd), "�"]
    OCR_ENGINE: Optional[Literal["surya", "ocrmypdf"]] = "surya" # Which OCR engine to use, either "surya" or "ocrmypdf".  Defaults to "ocrmypdf" on CPU, "surya" on GPU.
    OCR_ALL_PAGES: bool = False # Run OCR on every page even if text can be extracted

    ## Surya
    SURYA_OCR_DPI: int = 96
    RECOGNITION_BATCH_SIZE: Optional[int] = None # Batch size for surya OCR defaults to 64 for cuda, 32 otherwise

    ## Tesseract
    OCR_PARALLEL_WORKERS: int = 2 # How many CPU workers to use for OCR
    TESSERACT_TIMEOUT: int = 20 # When to give up on OCR
    TESSDATA_PREFIX: str = ""

    # Texify model
    TEXIFY_MODEL_MAX: int = 384 # Max inference length for texify
    TEXIFY_TOKEN_BUFFER: int = 256 # Number of tokens to buffer above max for texify
    TEXIFY_DPI: int = 96 # DPI to render images at
    TEXIFY_BATCH_SIZE: Optional[int] = None # Defaults to 6 for cuda, 12 otherwise
    TEXIFY_MODEL_NAME: str = "vikp/texify"

    # Layout model
    SURYA_LAYOUT_DPI: int = 96
    BAD_SPAN_TYPES: List[str] = ["Caption", "Footnote", "Page-footer", "Page-header", "Picture"]
    LAYOUT_MODEL_CHECKPOINT: str = "vikp/surya_layout2"
    BBOX_INTERSECTION_THRESH: float = 0.7 # How much the layout and pdf bboxes need to overlap to be the same
    LAYOUT_BATCH_SIZE: Optional[int] = None # Defaults to 12 for cuda, 6 otherwise

    # Ordering model
    SURYA_ORDER_DPI: int = 96
    ORDER_BATCH_SIZE: Optional[int] = None  # Defaults to 12 for cuda, 6 otherwise
    ORDER_MAX_BBOXES: int = 255
=======
    INFERENCE_RAM: int = 3  # How much VRAM each GPU has (in GB).
    VRAM_PER_TASK: float = (
        2.5  # How much VRAM to allocate per task (in GB).  Peak marker VRAM usage is around 3GB, but avg across workers is lower.
    )
    DEFAULT_LANG: str = (
        "English"  # Default language we assume files to be in, should be one of the keys in TESSERACT_LANGUAGES
    )

    SUPPORTED_FILETYPES: Dict = {
        "application/pdf": "pdf",
        "application/epub+zip": "epub",
        "application/x-mobipocket-ebook": "mobi",
        "application/vnd.ms-xpsdocument": "xps",
        "application/x-fictionbook+xml": "fb2",
    }

    # PyMuPDF
    TEXT_FLAGS: int = (
        pymupdf.TEXTFLAGS_DICT
        & ~pymupdf.TEXT_PRESERVE_LIGATURES
        & ~pymupdf.TEXT_PRESERVE_IMAGES
    )

    # OCR
    INVALID_CHARS: List[str] = [chr(0xFFFD), "�"]
    OCR_DPI: int = 400
    TESSDATA_PREFIX: str = ""
    TESSERACT_LANGUAGES: Dict = {
        "English": "eng",
        "Spanish": "spa",
        "Portuguese": "por",
        "French": "fra",
        "German": "deu",
        "Russian": "rus",
        "Chinese": "chi_sim",
        "Japanese": "jpn",
        "Korean": "kor",
        "Hindi": "hin",
    }
    TESSERACT_TIMEOUT: int = 20  # When to give up on OCR
    SPELLCHECK_LANGUAGES: Dict = {
        "English": "en",
        "Spanish": "es",
        "Portuguese": "pt",
        "French": "fr",
        "German": "de",
        "Russian": "ru",
        "Chinese": None,
        "Japanese": None,
        "Korean": None,
        "Hindi": "hi",
    }
    OCR_ALL_PAGES: bool = False  # Run OCR on every page even if text can be extracted
    OCR_PARALLEL_WORKERS: int = 2  # How many CPU workers to use for OCR
    OCR_ENGINE: str = (
        "ocrmypdf"  # Which OCR engine to use, either "tesseract" or "ocrmypdf".  Ocrmypdf is higher quality, but slower.
    )

    # Texify model
    TEXIFY_MODEL_MAX: int = 384  # Max inference length for texify
    TEXIFY_TOKEN_BUFFER: int = 256  # Number of tokens to buffer above max for texify
    TEXIFY_DPI: int = 96  # DPI to render images at
    TEXIFY_BATCH_SIZE: int = (
        2 if TORCH_DEVICE_MODEL == "cpu" else 6
    )  # Batch size for texify, lower on cpu due to float32
    TEXIFY_MODEL_NAME: str = "vikp/texify"

    # Layout model
    BAD_SPAN_TYPES: List[str] = [
        "Caption",
        "Footnote",
        "Page-footer",
        "Page-header",
        "Picture",
    ]
    LAYOUT_MODEL_MAX: int = 512
    LAYOUT_CHUNK_OVERLAP: int = 64
    LAYOUT_DPI: int = 96
    LAYOUT_MODEL_NAME: str = "vikp/layout_segmenter"
    LAYOUT_BATCH_SIZE: int = 8  # Max 512 tokens means high batch size

    # Ordering model
    ORDERER_BATCH_SIZE: int = 32  # This can be high, because max token count is 128
    ORDERER_MODEL_NAME: str = "vikp/column_detector"
>>>>>>> 3b8d80d0

    # Final editing model
    EDITOR_BATCH_SIZE: Optional[int] = None # Defaults to 6 for cuda, 12 otherwise
    EDITOR_MAX_LENGTH: int = 1024
    EDITOR_MODEL_NAME: str = "vikp/pdf_postprocessor_t5"
    ENABLE_EDITOR_MODEL: bool = False  # The editor model can create false positives
    EDITOR_CUTOFF_THRESH: float = 0.9  # Ignore predictions below this probability

    # Ray
    RAY_CACHE_PATH: Optional[str] = None  # Where to save ray cache
    RAY_CORES_PER_WORKER: int = 1  # How many cpu cores to allocate per worker

    # Debug
    DEBUG: bool = False  # Enable debug logging
    DEBUG_DATA_FOLDER: Optional[str] = None
    DEBUG_LEVEL: int = 0  # 0 to 2, 2 means log everything

    @computed_field
    @property
    def CUDA(self) -> bool:
        return "cuda" in self.TORCH_DEVICE_MODEL

    @computed_field
    @property
    def MODEL_DTYPE(self) -> torch.dtype:
        if self.TORCH_DEVICE_MODEL == "cuda":
            return torch.bfloat16
        else:
            return torch.float32

    @computed_field
    @property
    def TEXIFY_DTYPE(self) -> torch.dtype:
        return torch.float32 if self.TORCH_DEVICE_MODEL == "cpu" else torch.float16

    class Config:
        env_file = find_dotenv("local.env")
        extra = "ignore"


settings = Settings()<|MERGE_RESOLUTION|>--- conflicted
+++ resolved
@@ -1,8 +1,4 @@
-<<<<<<< HEAD
 from typing import Optional, List, Dict, Literal
-=======
-from typing import Optional, List, Dict
->>>>>>> 3b8d80d0
 
 from dotenv import find_dotenv
 from pydantic import computed_field
@@ -12,10 +8,12 @@
 
 class Settings(BaseSettings):
     # General
-    TORCH_DEVICE: Optional[str] = None # Note: MPS device does not work for text detection, and will default to CPU
-    IMAGE_DPI: int = 96 # DPI to render images pulled from pdf at
-    EXTRACT_IMAGES: bool = True # Extract images from pdfs and save them
-    PAGINATE_OUTPUT: bool = False # Paginate output markdown
+    TORCH_DEVICE: Optional[str] = (
+        None  # Note: MPS device does not work for text detection, and will default to CPU
+    )
+    IMAGE_DPI: int = 96  # DPI to render images pulled from pdf at
+    EXTRACT_IMAGES: bool = True  # Extract images from pdfs and save them
+    PAGINATE_OUTPUT: bool = False  # Paginate output markdown
 
     @computed_field
     @property
@@ -31,59 +29,9 @@
 
         return "cpu"
 
-<<<<<<< HEAD
-    INFERENCE_RAM: int = 40 # How much VRAM each GPU has (in GB).
-    VRAM_PER_TASK: float = 4.5 # How much VRAM to allocate per task (in GB).  Peak marker VRAM usage is around 5GB, but avg across workers is lower.
-    DEFAULT_LANG: str = "English" # Default language we assume files to be in, should be one of the keys in TESSERACT_LANGUAGES
-
-    SUPPORTED_FILETYPES: Dict = {
-        "application/pdf": "pdf",
-    }
-
-    # Text extraction
-    PDFTEXT_CPU_WORKERS: int = 4 # How many CPU workers to use for pdf text extraction
-
-    # Text line Detection
-    DETECTOR_BATCH_SIZE: Optional[int] = None # Defaults to 6 for CPU, 12 otherwise
-    SURYA_DETECTOR_DPI: int = 96
-    DETECTOR_POSTPROCESSING_CPU_WORKERS: int = 4
-
-    # OCR
-    INVALID_CHARS: List[str] = [chr(0xfffd), "�"]
-    OCR_ENGINE: Optional[Literal["surya", "ocrmypdf"]] = "surya" # Which OCR engine to use, either "surya" or "ocrmypdf".  Defaults to "ocrmypdf" on CPU, "surya" on GPU.
-    OCR_ALL_PAGES: bool = False # Run OCR on every page even if text can be extracted
-
-    ## Surya
-    SURYA_OCR_DPI: int = 96
-    RECOGNITION_BATCH_SIZE: Optional[int] = None # Batch size for surya OCR defaults to 64 for cuda, 32 otherwise
-
-    ## Tesseract
-    OCR_PARALLEL_WORKERS: int = 2 # How many CPU workers to use for OCR
-    TESSERACT_TIMEOUT: int = 20 # When to give up on OCR
-    TESSDATA_PREFIX: str = ""
-
-    # Texify model
-    TEXIFY_MODEL_MAX: int = 384 # Max inference length for texify
-    TEXIFY_TOKEN_BUFFER: int = 256 # Number of tokens to buffer above max for texify
-    TEXIFY_DPI: int = 96 # DPI to render images at
-    TEXIFY_BATCH_SIZE: Optional[int] = None # Defaults to 6 for cuda, 12 otherwise
-    TEXIFY_MODEL_NAME: str = "vikp/texify"
-
-    # Layout model
-    SURYA_LAYOUT_DPI: int = 96
-    BAD_SPAN_TYPES: List[str] = ["Caption", "Footnote", "Page-footer", "Page-header", "Picture"]
-    LAYOUT_MODEL_CHECKPOINT: str = "vikp/surya_layout2"
-    BBOX_INTERSECTION_THRESH: float = 0.7 # How much the layout and pdf bboxes need to overlap to be the same
-    LAYOUT_BATCH_SIZE: Optional[int] = None # Defaults to 12 for cuda, 6 otherwise
-
-    # Ordering model
-    SURYA_ORDER_DPI: int = 96
-    ORDER_BATCH_SIZE: Optional[int] = None  # Defaults to 12 for cuda, 6 otherwise
-    ORDER_MAX_BBOXES: int = 255
-=======
-    INFERENCE_RAM: int = 3  # How much VRAM each GPU has (in GB).
+    INFERENCE_RAM: int = 40  # How much VRAM each GPU has (in GB).
     VRAM_PER_TASK: float = (
-        2.5  # How much VRAM to allocate per task (in GB).  Peak marker VRAM usage is around 3GB, but avg across workers is lower.
+        4.5  # How much VRAM to allocate per task (in GB).  Peak marker VRAM usage is around 5GB, but avg across workers is lower.
     )
     DEFAULT_LANG: str = (
         "English"  # Default language we assume files to be in, should be one of the keys in TESSERACT_LANGUAGES
@@ -91,64 +39,43 @@
 
     SUPPORTED_FILETYPES: Dict = {
         "application/pdf": "pdf",
-        "application/epub+zip": "epub",
-        "application/x-mobipocket-ebook": "mobi",
-        "application/vnd.ms-xpsdocument": "xps",
-        "application/x-fictionbook+xml": "fb2",
     }
 
-    # PyMuPDF
-    TEXT_FLAGS: int = (
-        pymupdf.TEXTFLAGS_DICT
-        & ~pymupdf.TEXT_PRESERVE_LIGATURES
-        & ~pymupdf.TEXT_PRESERVE_IMAGES
-    )
+    # Text extraction
+    PDFTEXT_CPU_WORKERS: int = 4  # How many CPU workers to use for pdf text extraction
+
+    # Text line Detection
+    DETECTOR_BATCH_SIZE: Optional[int] = None  # Defaults to 6 for CPU, 12 otherwise
+    SURYA_DETECTOR_DPI: int = 96
+    DETECTOR_POSTPROCESSING_CPU_WORKERS: int = 4
 
     # OCR
     INVALID_CHARS: List[str] = [chr(0xFFFD), "�"]
-    OCR_DPI: int = 400
+    OCR_ENGINE: Optional[Literal["surya", "ocrmypdf"]] = (
+        "surya"  # Which OCR engine to use, either "surya" or "ocrmypdf".  Defaults to "ocrmypdf" on CPU, "surya" on GPU.
+    )
+    OCR_ALL_PAGES: bool = False  # Run OCR on every page even if text can be extracted
+
+    ## Surya
+    SURYA_OCR_DPI: int = 96
+    RECOGNITION_BATCH_SIZE: Optional[int] = (
+        None  # Batch size for surya OCR defaults to 64 for cuda, 32 otherwise
+    )
+
+    ## Tesseract
+    OCR_PARALLEL_WORKERS: int = 2  # How many CPU workers to use for OCR
+    TESSERACT_TIMEOUT: int = 20  # When to give up on OCR
     TESSDATA_PREFIX: str = ""
-    TESSERACT_LANGUAGES: Dict = {
-        "English": "eng",
-        "Spanish": "spa",
-        "Portuguese": "por",
-        "French": "fra",
-        "German": "deu",
-        "Russian": "rus",
-        "Chinese": "chi_sim",
-        "Japanese": "jpn",
-        "Korean": "kor",
-        "Hindi": "hin",
-    }
-    TESSERACT_TIMEOUT: int = 20  # When to give up on OCR
-    SPELLCHECK_LANGUAGES: Dict = {
-        "English": "en",
-        "Spanish": "es",
-        "Portuguese": "pt",
-        "French": "fr",
-        "German": "de",
-        "Russian": "ru",
-        "Chinese": None,
-        "Japanese": None,
-        "Korean": None,
-        "Hindi": "hi",
-    }
-    OCR_ALL_PAGES: bool = False  # Run OCR on every page even if text can be extracted
-    OCR_PARALLEL_WORKERS: int = 2  # How many CPU workers to use for OCR
-    OCR_ENGINE: str = (
-        "ocrmypdf"  # Which OCR engine to use, either "tesseract" or "ocrmypdf".  Ocrmypdf is higher quality, but slower.
-    )
 
     # Texify model
     TEXIFY_MODEL_MAX: int = 384  # Max inference length for texify
     TEXIFY_TOKEN_BUFFER: int = 256  # Number of tokens to buffer above max for texify
     TEXIFY_DPI: int = 96  # DPI to render images at
-    TEXIFY_BATCH_SIZE: int = (
-        2 if TORCH_DEVICE_MODEL == "cpu" else 6
-    )  # Batch size for texify, lower on cpu due to float32
+    TEXIFY_BATCH_SIZE: Optional[int] = None  # Defaults to 6 for cuda, 12 otherwise
     TEXIFY_MODEL_NAME: str = "vikp/texify"
 
     # Layout model
+    SURYA_LAYOUT_DPI: int = 96
     BAD_SPAN_TYPES: List[str] = [
         "Caption",
         "Footnote",
@@ -156,19 +83,19 @@
         "Page-header",
         "Picture",
     ]
-    LAYOUT_MODEL_MAX: int = 512
-    LAYOUT_CHUNK_OVERLAP: int = 64
-    LAYOUT_DPI: int = 96
-    LAYOUT_MODEL_NAME: str = "vikp/layout_segmenter"
-    LAYOUT_BATCH_SIZE: int = 8  # Max 512 tokens means high batch size
+    LAYOUT_MODEL_CHECKPOINT: str = "vikp/surya_layout2"
+    BBOX_INTERSECTION_THRESH: float = (
+        0.7  # How much the layout and pdf bboxes need to overlap to be the same
+    )
+    LAYOUT_BATCH_SIZE: Optional[int] = None  # Defaults to 12 for cuda, 6 otherwise
 
     # Ordering model
-    ORDERER_BATCH_SIZE: int = 32  # This can be high, because max token count is 128
-    ORDERER_MODEL_NAME: str = "vikp/column_detector"
->>>>>>> 3b8d80d0
+    SURYA_ORDER_DPI: int = 96
+    ORDER_BATCH_SIZE: Optional[int] = None  # Defaults to 12 for cuda, 6 otherwise
+    ORDER_MAX_BBOXES: int = 255
 
     # Final editing model
-    EDITOR_BATCH_SIZE: Optional[int] = None # Defaults to 6 for cuda, 12 otherwise
+    EDITOR_BATCH_SIZE: Optional[int] = None  # Defaults to 6 for cuda, 12 otherwise
     EDITOR_MAX_LENGTH: int = 1024
     EDITOR_MODEL_NAME: str = "vikp/pdf_postprocessor_t5"
     ENABLE_EDITOR_MODEL: bool = False  # The editor model can create false positives
