import math

from rapidfuzz import fuzz
import re
import regex
from statistics import mean

CHUNK_MIN_CHARS = 25

<<<<<<< HEAD
def chunk_text(text, chunk_len=500):
    chunks = [text[i:i+chunk_len] for i in range(0, len(text), chunk_len)]
=======

def tokenize(text):
    # Combined pattern
    pattern = r"([^\w\s\d\'])|([\w\']+)|(\d+)|(\n+)|( +)"
    result = re.findall(pattern, text)
    # Flatten the result and filter out empty strings
    flattened_result = [item for sublist in result for item in sublist if item]
    return flattened_result


def chunk_text(text):
    chunks = text.split("\n")
>>>>>>> 3b8d80d0
    chunks = [c for c in chunks if c.strip() and len(c) > CHUNK_MIN_CHARS]
    return chunks


def overlap_score(hypothesis_chunks, reference_chunks):
    length_modifier = len(hypothesis_chunks) / len(reference_chunks)
    search_distance = max(len(reference_chunks) // 5, 10)
    chunk_scores = []
    for i, hyp_chunk in enumerate(hypothesis_chunks):
        max_score = 0
        total_len = 0
        i_offset = int(i * length_modifier)
        chunk_range = range(
            max(0, i_offset - search_distance),
            min(len(reference_chunks), i_offset + search_distance),
        )
        for j in chunk_range:
            ref_chunk = reference_chunks[j]
            score = fuzz.ratio(hyp_chunk, ref_chunk, score_cutoff=30) / 100
            if score > max_score:
                max_score = score
                total_len = len(ref_chunk)
        chunk_scores.append(max_score)
<<<<<<< HEAD
    return chunk_scores
=======
        chunk_weights.append(chunk_weight)
    chunk_scores = [
        chunk_scores[i] * chunk_weights[i] for i in range(len(chunk_scores))
    ]
    return chunk_scores, chunk_weights
>>>>>>> 3b8d80d0


def score_text(hypothesis, reference):
    # Returns a 0-1 alignment score
    hypothesis_chunks = chunk_text(hypothesis)
    reference_chunks = chunk_text(reference)
    chunk_scores = overlap_score(hypothesis_chunks, reference_chunks)
    return mean(chunk_scores)<|MERGE_RESOLUTION|>--- conflicted
+++ resolved
@@ -7,23 +7,9 @@
 
 CHUNK_MIN_CHARS = 25
 
-<<<<<<< HEAD
+
 def chunk_text(text, chunk_len=500):
-    chunks = [text[i:i+chunk_len] for i in range(0, len(text), chunk_len)]
-=======
-
-def tokenize(text):
-    # Combined pattern
-    pattern = r"([^\w\s\d\'])|([\w\']+)|(\d+)|(\n+)|( +)"
-    result = re.findall(pattern, text)
-    # Flatten the result and filter out empty strings
-    flattened_result = [item for sublist in result for item in sublist if item]
-    return flattened_result
-
-
-def chunk_text(text):
-    chunks = text.split("\n")
->>>>>>> 3b8d80d0
+    chunks = [text[i : i + chunk_len] for i in range(0, len(text), chunk_len)]
     chunks = [c for c in chunks if c.strip() and len(c) > CHUNK_MIN_CHARS]
     return chunks
 
@@ -47,15 +33,7 @@
                 max_score = score
                 total_len = len(ref_chunk)
         chunk_scores.append(max_score)
-<<<<<<< HEAD
     return chunk_scores
-=======
-        chunk_weights.append(chunk_weight)
-    chunk_scores = [
-        chunk_scores[i] * chunk_weights[i] for i in range(len(chunk_scores))
-    ]
-    return chunk_scores, chunk_weights
->>>>>>> 3b8d80d0
 
 
 def score_text(hypothesis, reference):
