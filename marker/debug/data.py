--- conflicted
+++ resolved
@@ -56,15 +56,7 @@
     for idx, page_blocks in enumerate(blocks):
         page = doc[idx]
 
-<<<<<<< HEAD
         png_image = render_image(page, dpi=settings.TEXIFY_DPI)
-=======
-        pix = page.get_pixmap(
-            dpi=settings.TEXIFY_DPI, annots=False, clip=page_blocks.bbox
-        )
-        png = pix.pil_tobytes(format="PNG")
-        png_image = Image.open(io.BytesIO(png))
->>>>>>> 3b8d80d0
         width, height = png_image.size
         max_dimension = 6000
         if width > max_dimension or height > max_dimension:
