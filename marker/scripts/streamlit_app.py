import os
os.environ["PYTORCH_ENABLE_MPS_FALLBACK"] = "1"
os.environ["IN_STREAMLIT"] = "true"

from marker.settings import settings
from streamlit.runtime.uploaded_file_manager import UploadedFile

import base64
import io
import json
import re
import string
import tempfile
from typing import Any, Dict

import pypdfium2
import streamlit as st
import streamlit.components.v1 as components
from PIL import Image

from marker.converters.pdf import PdfConverter
from marker.models import create_model_dict
from marker.config.parser import ConfigParser
from marker.output import text_from_rendered
from marker.schema import BlockTypes

COLORS = [
    "#4e79a7",
    "#f28e2c",
    "#e15759",
    "#76b7b2",
    "#59a14f",
    "#edc949",
    "#af7aa1",
    "#ff9da7",
    "#9c755f",
    "#bab0ab"
]

with open(
    os.path.join(os.path.dirname(__file__), "streamlit_app_blocks_viz.html")
) as f:
    BLOCKS_VIZ_TMPL = string.Template(f.read())


@st.cache_resource()
def load_models():
    return create_model_dict()


def convert_pdf(fname: str, config_parser: ConfigParser) -> (str, Dict[str, Any], dict):
    config_dict = config_parser.generate_config_dict()
    config_dict["pdftext_workers"] = 1
    converter_cls = PdfConverter
    converter = converter_cls(
        config=config_dict,
        artifact_dict=model_dict,
        processor_list=config_parser.get_processors(),
        renderer=config_parser.get_renderer()
    )
    return converter(fname)


def open_pdf(pdf_file):
    stream = io.BytesIO(pdf_file.getvalue())
    return pypdfium2.PdfDocument(stream)


def img_to_html(img, img_alt):
    img_bytes = io.BytesIO()
    img.save(img_bytes, format=settings.OUTPUT_IMAGE_FORMAT)
    img_bytes = img_bytes.getvalue()
    encoded = base64.b64encode(img_bytes).decode()
    img_html = f'<img src="data:image/{settings.OUTPUT_IMAGE_FORMAT.lower()};base64,{encoded}" alt="{img_alt}" style="max-width: 100%;">'
    return img_html


def markdown_insert_images(markdown, images):
    image_tags = re.findall(r'(!\[(?P<image_title>[^\]]*)\]\((?P<image_path>[^\)"\s]+)\s*([^\)]*)\))', markdown)

    for image in image_tags:
        image_markdown = image[0]
        image_alt = image[1]
        image_path = image[2]
        if image_path in images:
            markdown = markdown.replace(image_markdown, img_to_html(images[image_path], image_alt))
    return markdown


@st.cache_data()
def get_page_image(pdf_file, page_num, dpi=96):
    if "pdf" in pdf_file.type:
        doc = open_pdf(pdf_file)
        page = doc[page_num]
        png_image = page.render(
            scale=dpi / 72,
        ).to_pil().convert("RGB")
    else:
        png_image = Image.open(pdf_file).convert("RGB")
    return png_image


@st.cache_data()
def page_count(pdf_file: UploadedFile):
    if "pdf" in pdf_file.type:
        doc = open_pdf(pdf_file)
        return len(doc) - 1
    else:
        return 1


def pillow_image_to_base64_string(img: Image) -> str:
    buffered = io.BytesIO()
    img.save(buffered, format="JPEG")
    return base64.b64encode(buffered.getvalue()).decode("utf-8")


def block_display(image: Image, blocks: dict = {}, dpi=96):
    image_data_url = (
        'data:image/jpeg;base64,' + pillow_image_to_base64_string(image)
    )

    template_values = {
        "image_data_url": image_data_url,
        "image_width": image.width, "image_height": image.height,
        "blocks_json": blocks, "colors_json": json.dumps(COLORS),
        "block_types_json": json.dumps({
            bt.name: i for i, bt in enumerate(BlockTypes)
        })
    }
    return components.html(
        BLOCKS_VIZ_TMPL.substitute(**template_values),
        height=image.height, width=image.width
    )


st.set_page_config(layout="wide")
col1, col2 = st.columns([.5, .5])

model_dict = load_models()


st.markdown("""
# Marker Demo

This app will let you try marker, a PDF or image -> Markdown, HTML, JSON converter. It works with any language, and extracts images, tables, equations, etc.

Find the project [here](https://github.com/VikParuchuri/marker).
""")

in_file: UploadedFile = st.sidebar.file_uploader("PDF or image file:", type=["pdf", "png", "jpg", "jpeg", "gif"])

if in_file is None:
    st.stop()

filetype = in_file.type

with col1:
    page_count = page_count(in_file)
    page_number = st.number_input(f"Page number out of {page_count}:", min_value=0, value=0, max_value=page_count)
    pil_image = get_page_image(in_file, page_number)
    image_placeholder = st.empty()

    with image_placeholder:
        block_display(pil_image)

<<<<<<< HEAD
=======
    st.image(pil_image, caption="File preview", use_container_width=True)
>>>>>>> 6d58e823

page_range = st.sidebar.text_input("Page range to parse, comma separated like 0,5-10,20", value=f"{page_number}-{page_number}")
output_format = st.sidebar.selectbox("Output format", ["markdown", "json", "html"], index=0)
run_marker = st.sidebar.button("Run Marker")

use_llm = st.sidebar.checkbox("Use LLM", help="Use LLM for higher quality processing", value=False)
show_blocks = st.sidebar.checkbox("Show Blocks", help="Display detected blocks, only when output is JSON", value=False, disabled=output_format != "json")
force_ocr = st.sidebar.checkbox("Force OCR", help="Force OCR on all pages", value=False)
strip_existing_ocr = st.sidebar.checkbox("Strip existing OCR", help="Strip existing OCR text from the PDF and re-OCR.", value=False)
debug = st.sidebar.checkbox("Debug", help="Show debug information", value=False)

if not run_marker:
    st.stop()

# Run Marker
with tempfile.NamedTemporaryFile(suffix=".pdf", mode="wb+") as temp_pdf:
    temp_pdf.write(in_file.getvalue())
    temp_pdf.seek(0)
    filename = temp_pdf.name
    cli_options = {
        "output_format": output_format,
        "page_range": page_range,
        "force_ocr": force_ocr,
        "debug": debug,
        "output_dir": settings.DEBUG_DATA_FOLDER if debug else None,
        "use_llm": use_llm,
        "strip_existing_ocr": strip_existing_ocr
    }
    config_parser = ConfigParser(cli_options)
    rendered = convert_pdf(
        filename,
        config_parser
    )
    page_range = config_parser.generate_config_dict()["page_range"]
    first_page = page_range[0] if page_range else 0

text, ext, images = text_from_rendered(rendered)
with col2:
    if output_format == "markdown":
        text = markdown_insert_images(text, images)
        st.markdown(text, unsafe_allow_html=True)
    elif output_format == "json":
        st.json(text)
    elif output_format == "html":
        st.html(text)

if output_format == "json" and show_blocks:
    with image_placeholder:
        block_display(pil_image, text)

if debug:
    with col1:
        debug_data_path = rendered.metadata.get("debug_data_path")
        if debug_data_path:
            pdf_image_path = os.path.join(debug_data_path, f"pdf_page_{first_page}.png")
            img = Image.open(pdf_image_path)
            st.image(img, caption="PDF debug image", use_container_width=True)
            layout_image_path = os.path.join(debug_data_path, f"layout_page_{first_page}.png")
            img = Image.open(layout_image_path)
            st.image(img, caption="Layout debug image", use_container_width=True)<|MERGE_RESOLUTION|>--- conflicted
+++ resolved
@@ -164,10 +164,6 @@
     with image_placeholder:
         block_display(pil_image)
 
-<<<<<<< HEAD
-=======
-    st.image(pil_image, caption="File preview", use_container_width=True)
->>>>>>> 6d58e823
 
 page_range = st.sidebar.text_input("Page range to parse, comma separated like 0,5-10,20", value=f"{page_number}-{page_number}")
 output_format = st.sidebar.selectbox("Output format", ["markdown", "json", "html"], index=0)
