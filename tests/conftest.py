--- conflicted
+++ resolved
@@ -152,18 +152,10 @@
 def temp_image():
     img = Image.new("RGB", (512, 512), color="white")
     draw = ImageDraw.Draw(img)
-<<<<<<< HEAD
-    draw.text((10, 10), "Hello, World!", fill="black")
+    draw.text((10, 10), "Hello, World!", fill="black", font_size=24)
 
     with tempfile.TemporaryDirectory() as temp_dir:
         temp_png_path = os.path.join(temp_dir, f"{uuid.uuid4()}.png")  # Randomized filename
         img.save(temp_png_path)
         with open(temp_png_path, "rb") as f:
-            yield f
-=======
-    draw.text((10, 10), "Hello, World!", fill="black", font_size=24)
-    with tempfile.NamedTemporaryFile(suffix=".png") as f:
-        img.save(f.name)
-        f.flush()
-        yield f
->>>>>>> b586f78f
+            yield f