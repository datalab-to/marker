import os
import uuid
from marker.providers.pdf import PdfProvider
import tempfile
from typing import Dict, Type

from PIL import Image, ImageDraw

import datasets
import pytest

from marker.builders.document import DocumentBuilder
from marker.builders.layout import LayoutBuilder
from marker.builders.line import LineBuilder
from marker.builders.ocr import OcrBuilder
from marker.converters.pdf import PdfConverter
from marker.models import create_model_dict
from marker.providers.registry import provider_from_filepath
from marker.schema import BlockTypes
from marker.schema.blocks import Block
from marker.renderers.markdown import MarkdownRenderer
from marker.renderers.json import JSONRenderer
from marker.schema.registry import register_block_class
from marker.services.gemini import GoogleGeminiService
from marker.util import classes_to_strings, strings_to_classes


@pytest.fixture(scope="session")
def model_dict():
    model_dict = create_model_dict()
    yield model_dict
    del model_dict


@pytest.fixture(scope="session")
def layout_model(model_dict):
    yield model_dict["layout_model"]


@pytest.fixture(scope="session")
def detection_model(model_dict):
    yield model_dict["detection_model"]


@pytest.fixture(scope="session")
def texify_model(model_dict):
    yield model_dict["texify_model"]


@pytest.fixture(scope="session")
def recognition_model(model_dict):
    yield model_dict["recognition_model"]


@pytest.fixture(scope="session")
def table_rec_model(model_dict):
    yield model_dict["table_rec_model"]


@pytest.fixture(scope="session")
def ocr_error_model(model_dict):
    yield model_dict["ocr_error_model"]

@pytest.fixture(scope="session")
def inline_detection_model(model_dict):
    yield model_dict["inline_detection_model"]

@pytest.fixture(scope="function")
def config(request):
    config_mark = request.node.get_closest_marker("config")
    config = config_mark.args[0] if config_mark else {}

    override_map: Dict[BlockTypes, Type[Block]] = config.get("override_map", {})
    for block_type, override_block_type in override_map.items():
        register_block_class(block_type, override_block_type)

    return config

@pytest.fixture(scope="session")
def pdf_dataset():
    return datasets.load_dataset("datalab-to/pdfs", split="train")

@pytest.fixture(scope="function")
def temp_doc(request, pdf_dataset):
    filename_mark = request.node.get_closest_marker("filename")
    filename = filename_mark.args[0] if filename_mark else "adversarial.pdf"

    idx = pdf_dataset['filename'].index(filename)
    suffix = filename.split(".")[-1]

<<<<<<< HEAD
    with tempfile.TemporaryDirectory() as temp_dir:
        temp_pdf_path = os.path.join(temp_dir, f"temp.pdf")  # Randomized filename
        
        with open(temp_pdf_path, "wb") as temp_pdf:
            temp_pdf.write(pdf_dataset['pdf'][idx])
            temp_pdf.flush()
            yield temp_pdf
=======
    temp_pdf = tempfile.NamedTemporaryFile(suffix=f".{suffix}")
    temp_pdf.write(pdf_dataset['pdf'][idx])
    temp_pdf.flush()
    yield temp_pdf
>>>>>>> 790b2449


@pytest.fixture(scope="function")
def doc_provider(request, config, temp_doc):
    provider_cls = provider_from_filepath(temp_doc.name)
    yield provider_cls(temp_doc.name, config)

@pytest.fixture(scope="function")
def pdf_document(request, config, doc_provider, layout_model, ocr_error_model, recognition_model, detection_model, inline_detection_model):
    layout_builder = LayoutBuilder(layout_model, config)
    line_builder = LineBuilder(detection_model, inline_detection_model, ocr_error_model, config)
    ocr_builder = OcrBuilder(recognition_model, config)
    builder = DocumentBuilder(config)
    document = builder(doc_provider, layout_builder, line_builder, ocr_builder)
    yield document


@pytest.fixture(scope="function")
def pdf_converter(request, config, model_dict, renderer, llm_service):
    if llm_service:
        llm_service = classes_to_strings([llm_service])[0]
    yield PdfConverter(
        artifact_dict=model_dict,
        processor_list=None,
        renderer=classes_to_strings([renderer])[0],
        config=config,
        llm_service=llm_service
    )


@pytest.fixture(scope="function")
def renderer(request, config):
    if request.node.get_closest_marker("output_format"):
        output_format = request.node.get_closest_marker("output_format").args[0]
        if output_format == "markdown":
            return MarkdownRenderer
        elif output_format == "json":
            return JSONRenderer
        else:
            raise ValueError(f"Unknown output format: {output_format}")
    else:
        return MarkdownRenderer


@pytest.fixture(scope="function")
def llm_service(request, config):
    llm_service = config.get("llm_service")
    if not llm_service:
        yield None
    else:
        yield strings_to_classes([llm_service])[0]


@pytest.fixture(scope="function")
def temp_image():
    img = Image.new("RGB", (512, 512), color="white")
    draw = ImageDraw.Draw(img)
    draw.text((10, 10), "Hello, World!", fill="black")

    with tempfile.TemporaryDirectory() as temp_dir:
        temp_png_path = os.path.join(temp_dir, f"{uuid.uuid4()}.png")  # Randomized filename
        img.save(temp_png_path)
        with open(temp_png_path, "rb") as f:
            yield f<|MERGE_RESOLUTION|>--- conflicted
+++ resolved
@@ -88,20 +88,13 @@
     idx = pdf_dataset['filename'].index(filename)
     suffix = filename.split(".")[-1]
 
-<<<<<<< HEAD
     with tempfile.TemporaryDirectory() as temp_dir:
-        temp_pdf_path = os.path.join(temp_dir, f"temp.pdf")  # Randomized filename
+        temp_pdf_path = os.path.join(temp_dir, f"temp.{suffix}")  # Randomized filename
         
         with open(temp_pdf_path, "wb") as temp_pdf:
             temp_pdf.write(pdf_dataset['pdf'][idx])
             temp_pdf.flush()
             yield temp_pdf
-=======
-    temp_pdf = tempfile.NamedTemporaryFile(suffix=f".{suffix}")
-    temp_pdf.write(pdf_dataset['pdf'][idx])
-    temp_pdf.flush()
-    yield temp_pdf
->>>>>>> 790b2449
 
 
 @pytest.fixture(scope="function")
